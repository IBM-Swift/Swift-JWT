--- conflicted
+++ resolved
@@ -21,7 +21,6 @@
 
 let rsaPrivateKey = read(fileName: "rsa_private_key")
 let rsaPublicKey = read(fileName: "rsa_public_key")
-<<<<<<< HEAD
 let rsaJWTEncoder = JWTEncoder(jwtSigner: .rs256(privateKey: rsaPrivateKey))
 let rsaJWTDecoder = JWTDecoder(jwtVerifier: .rs256(publicKey: rsaPublicKey))
 let certPrivateKey = read(fileName: "cert_private_key")
@@ -32,11 +31,6 @@
 let jwtVerifiers: [String: JWTVerifier] = ["0": .rs256(publicKey: rsaPublicKey), "1": .rs256(certificate: certificate)]
 let rsaJWTKidEncoder = JWTEncoder(keyIDToSigner: { kid in return jwtSigners[kid]})
 let rsaJWTKidDecoder = JWTDecoder(keyIDToVerifier: { kid in return jwtVerifiers[kid]})
-=======
-let certPrivateKey = read(fileName: "cert_private_key")
-let certificate = read(fileName: "certificate")
-let encodedTestClaimJWT = "eyJ0eXAiOiJKV1QiLCJhbGciOiJSUzI1NiJ9.eyJuYW1lIjoiSm9obiBEb2UiLCJhZG1pbiI6dHJ1ZSwic3ViIjoiMTIzNDU2Nzg5MCJ9.WJHaxAjhLu7wkw2J3B7ZpW-pnX-WEDJuy7l46nHZRWtZrH_4f8724v-4V48UlHtEgQpUXCHyGRyWPgPJCdGIfy2vD5GBoMJ1kdNWQa0UVOajTk0omUIloBPKgo-45m3w15ub-_4bihyZOI8dCK9zk5vjvUGnzdKartNi9AN5kNM"
->>>>>>> f246142a
 
 struct TestClaims: Claims, Equatable {
     var name: String?
@@ -51,9 +45,7 @@
     init(name: String? = nil) {
         self.name = name
     }
-<<<<<<< HEAD
-    
-=======
+
     static func == (lhs: TestClaims, rhs: TestClaims) -> Bool {
         return lhs.name == rhs.name &&
         lhs.admin == rhs.admin &&
@@ -65,7 +57,6 @@
         lhs.iat == rhs.iat &&
         lhs.jti == rhs.jti
     }
->>>>>>> f246142a
 }
 struct MicroProfile: Claims {
     var name: String?
@@ -101,11 +92,7 @@
     }
 
     func testSignAndVerify() {
-<<<<<<< HEAD
-        var jwt = JWT(header: Header(), claims: TestClaims(name:"Kitura"))
-=======
         var jwt = JWT(claims: TestClaims(name:"Kitura"))
->>>>>>> f246142a
         jwt.claims.name = "Kitura-JWT"
         XCTAssertEqual(jwt.claims.name, "Kitura-JWT")
         jwt.claims.iss = "issuer"
@@ -114,17 +101,10 @@
         jwt.claims.exp = Date(timeIntervalSince1970: 2485949565.58463)
         jwt.claims.nbf = Date(timeIntervalSince1970: 1485949565.58463)
         // encode
-<<<<<<< HEAD
-        if let encoded = jwt.sign(using: .none()){
-            if let decoded = JWT<TestClaims>(jwtString: encoded) {
-                check(jwt: decoded, algorithm: "none")
-
-=======
         if let encoded = try? jwt.sign(using: .none){
             if let decoded = try? JWT<TestClaims>(jwtString: encoded) {
                 check(jwt: decoded, algorithm: "none")
                 
->>>>>>> f246142a
                 XCTAssertEqual(decoded.validateClaims(), .success, "Validation failed")
             }
             else {
@@ -134,17 +114,6 @@
         else {
             XCTFail("Failed to encode")
         }
-<<<<<<< HEAD
-
-        // public key
-        if let signed = jwt.sign(using: .rs256(privateKey: rsaPrivateKey)) {
-            let ok = JWT<TestClaims>.verify(signed, using: .rs256(publicKey: rsaPublicKey))
-            XCTAssertTrue(ok, "Verification failed")
-
-            if let decoded = JWT<TestClaims>(jwtString: signed) {
-                check(jwt: decoded, algorithm: "RS256")
-
-=======
        
         // public key
         if let signed = try? jwt.sign(using: .rs256(privateKey: rsaPrivateKey)) {
@@ -154,7 +123,6 @@
             if let decoded = try? JWT<TestClaims>(jwtString: signed) {
                 check(jwt: decoded, algorithm: "RS256")
                 
->>>>>>> f246142a
                 XCTAssertEqual(decoded.validateClaims(), .success, "Validation failed")
             }
             else {
@@ -164,17 +132,6 @@
         else {
             XCTFail("Failed to sign")
         }
-<<<<<<< HEAD
-
-        // certificate
-        if let signed = jwt.sign(using: .rs256(privateKey: certPrivateKey)) {
-            let ok = JWT<TestClaims>.verify(signed, using: .rs256(certificate: certificate))
-            XCTAssertTrue(ok, "Verification failed")
-
-            if let decoded = JWT<TestClaims>(jwtString: signed) {
-                check(jwt: decoded, algorithm: "RS256")
-
-=======
         
         // certificate
         if let signed = try? jwt.sign(using: .rs256(privateKey: certPrivateKey)) {
@@ -184,7 +141,6 @@
             if let decoded = try? JWT<TestClaims>(jwtString: signed) {
                 check(jwt: decoded, algorithm: "RS256")
                 
->>>>>>> f246142a
                 XCTAssertEqual(decoded.validateClaims(), .success, "Validation failed")
             }
             else {
@@ -195,49 +151,28 @@
             XCTFail("Failed to sign")
         }
     }
-<<<<<<< HEAD
-
-    func check<T: Claims>(jwt: JWT<T>, algorithm: String) {
-=======
     
     func check(jwt: JWT<TestClaims>, algorithm: String) {
->>>>>>> f246142a
 
         XCTAssertEqual(jwt.header.alg, algorithm, "Wrong .alg in decoded")
         XCTAssertEqual(jwt.claims.exp, Date(timeIntervalSince1970: 2485949565.58463), "Wrong .exp in decoded")
         XCTAssertEqual(jwt.claims.iat, Date(timeIntervalSince1970: 1485949565.58463), "Wrong .iat in decoded")
         XCTAssertEqual(jwt.claims.nbf, Date(timeIntervalSince1970: 1485949565.58463), "Wrong .nbf in decoded")
     }
-<<<<<<< HEAD
-
-    func checkMicroProfile(jwt: JWT<MicroProfile>, algorithm: String) {
-
-=======
     
     func checkMicroProfile(jwt: JWT<MicroProfile>, algorithm: String) {
         
->>>>>>> f246142a
         XCTAssertEqual(jwt.header.alg, "RS256", "Wrong .alg in decoded. MicroProfile only supports RS256.")
         XCTAssertEqual(jwt.claims.iss, "https://server.example.com", "Wrong .iss in decoded")
         XCTAssertEqual(jwt.claims.exp, Date(timeIntervalSince1970: 2485949565.58463), "Wrong .exp in decoded")
         XCTAssertEqual(jwt.claims.iat, Date(timeIntervalSince1970: 1485949565.58463), "Wrong .iat in decoded")
-<<<<<<< HEAD
-        XCTAssertEqual(jwt.claims.aud, ["clientID"], "Wrong .aud in decoded")
-        XCTAssertEqual(jwt.claims.groups, ["red-group", "green-group", "admin-group", "admin"], "Wrong .groups in decoded")
-=======
         XCTAssertEqual(jwt.claims.aud ?? [""], ["clientID"], "Wrong .aud in decoded")
         XCTAssertEqual(jwt.claims.groups ?? [""], ["red-group", "green-group", "admin-group", "admin"], "Wrong .groups in decoded")
->>>>>>> f246142a
 
     }
 
 
     func testMicroProfile() {
-<<<<<<< HEAD
-
-=======
-        
->>>>>>> f246142a
         var jwt = JWT(claims: MicroProfile(name: "MP-JWT"))
         jwt.header.kid = "abc-1234567890"
         jwt.header.typ = "JWT"
@@ -248,17 +183,6 @@
         jwt.claims.exp = Date(timeIntervalSince1970: 2485949565.58463)
         jwt.claims.upn = "jdoe@server.example.com"
         jwt.claims.groups = ["red-group", "green-group", "admin-group", "admin"]
-<<<<<<< HEAD
-
-        // public key (MP-JWT needs to be signed)
-        if let signed = jwt.sign(using: .rs256(privateKey: rsaPrivateKey)) {
-            let ok = JWT<MicroProfile>.verify(signed, using: .rs256(publicKey: rsaPublicKey))
-            XCTAssertTrue(ok, "Verification failed")
-
-            if let decoded = JWT<MicroProfile>(jwtString: signed) {
-                checkMicroProfile(jwt: decoded, algorithm: "RS256")
-
-=======
             
         // public key (MP-JWT needs to be signed)
         if let signed = try? jwt.sign(using: .rs256(privateKey: rsaPrivateKey)) {
@@ -268,27 +192,11 @@
             if let decoded = try? JWT<MicroProfile>(jwtString: signed) {
                 checkMicroProfile(jwt: decoded, algorithm: "RS256")
                 
->>>>>>> f246142a
-                XCTAssertEqual(decoded.validateClaims(), .success, "Validation failed")
-            }
-            else {
-                XCTFail("Failed to decode")
-            }
-<<<<<<< HEAD
-        }
-        else {
-            XCTFail("Failed to sign")
-        }
-
-        // certificate
-        if let signed = jwt.sign(using: .rs256(privateKey: certPrivateKey)) {
-            let ok = JWT<MicroProfile>.verify(signed, using: .rs256(certificate: certificate))
-            XCTAssertTrue(ok, "Verification failed")
-
-            if let decoded = JWT<MicroProfile>(jwtString: signed) {
-                checkMicroProfile(jwt: decoded, algorithm: "RS256")
-
-=======
+                XCTAssertEqual(decoded.validateClaims(), .success, "Validation failed")
+            }
+            else {
+                XCTFail("Failed to decode")
+            }
         }
         else {
             XCTFail("Failed to sign")
@@ -302,14 +210,12 @@
             if let decoded = try? JWT<MicroProfile>(jwtString: signed) {
                 checkMicroProfile(jwt: decoded, algorithm: "RS256")
                 
->>>>>>> f246142a
-                XCTAssertEqual(decoded.validateClaims(), .success, "Validation failed")
-            }
-            else {
-                XCTFail("Failed to decode")
-            }
-        }
-<<<<<<< HEAD
+                XCTAssertEqual(decoded.validateClaims(), .success, "Validation failed")
+            }
+            else {
+                XCTFail("Failed to decode")
+            }
+        }
     }
 
     func testJWTEncoder() {
@@ -319,13 +225,13 @@
         jwt.claims.admin = true
         do {
             let jwtString = try rsaJWTEncoder.encodeToString(jwt)
-            let decodedJWTString = JWT<TestClaims>(jwtString: jwtString)
-            let decodedTestClaimJWT = JWT<TestClaims>(jwtString: encodedTestClaimJWT)
-            jwt.header.alg = "RS256"
-            XCTAssertEqual(jwt.claims, decodedJWTString?.claims)
-            XCTAssertEqual(jwt.header, decodedJWTString?.header)
-            XCTAssertEqual(jwt.claims, decodedTestClaimJWT?.claims)
-            XCTAssertEqual(jwt.header, decodedTestClaimJWT?.header)
+            let decodedJWTString = try JWT<TestClaims>(jwtString: jwtString)
+            let decodedTestClaimJWT = try JWT<TestClaims>(jwtString: encodedTestClaimJWT)
+            jwt.header.alg = "RS256"
+            XCTAssertEqual(jwt.claims, decodedJWTString.claims)
+            XCTAssertEqual(jwt.header, decodedJWTString.header)
+            XCTAssertEqual(jwt.claims, decodedTestClaimJWT.claims)
+            XCTAssertEqual(jwt.header, decodedTestClaimJWT.header)
         } catch {
             XCTFail("Failed to encode JTW: \(error)")
         }
@@ -370,10 +276,10 @@
         jwt.claims.admin = true
         do {
             let jwtString = try rsaJWTKidEncoder.encodeToString(jwt)
-            let decodedJWTString = JWT<TestClaims>(jwtString: jwtString)
-            jwt.header.alg = "RS256"
-            XCTAssertEqual(jwt.claims, decodedJWTString?.claims)
-            XCTAssertEqual(jwt.header, decodedJWTString?.header)
+            let decodedJWTString = try JWT<TestClaims>(jwtString: jwtString)
+            jwt.header.alg = "RS256"
+            XCTAssertEqual(jwt.claims, decodedJWTString.claims)
+            XCTAssertEqual(jwt.header, decodedJWTString.header)
         } catch {
             XCTFail("Failed to encode JTW: \(error)")
         }
@@ -412,31 +318,6 @@
         }
     }
 
-    // From jwt.io
-    func testJWT() {
-        let ok = JWT<TestClaims>.verify(encodedTestClaimJWT, using: .rs256(publicKey: rsaPublicKey))
-        XCTAssertTrue(ok, "Verification failed")
-
-        if let decoded = JWT<TestClaims>(jwtString: encodedTestClaimJWT) {
-            XCTAssertEqual(decoded.header.alg, "RS256", "Wrong .alg in decoded")
-            XCTAssertEqual(decoded.header.typ, "JWT", "Wrong .typ in decoded")
-
-            XCTAssertEqual(decoded.claims.sub, "1234567890", "Wrong .sub in decoded")
-            XCTAssertEqual(decoded.claims.name, "John Doe", "Wrong .name in decoded")
-            XCTAssertEqual(decoded.claims.admin, true, "Wrong .admin in decoded")
-
-            XCTAssertEqual(decoded.validateClaims(), .success, "Validation failed")
-        }
-        else {
-            XCTFail("Failed to decode")
-        }
-    }
-=======
-        else {
-            XCTFail("Failed to sign")
-        }
-    }
-    
     // From jwt.io
     func testJWT() {
         let ok = JWT<TestClaims>.verify(encodedTestClaimJWT, using: .rs256(publicKey: rsaPublicKey))
@@ -456,7 +337,6 @@
             XCTFail("Failed to decode")
         }
     }
->>>>>>> f246142a
 }
 
 func read(fileName: String) -> Data {
