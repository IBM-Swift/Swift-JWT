--- conflicted
+++ resolved
@@ -18,9 +18,6 @@
 
 // MARK: Header
 
-<<<<<<< HEAD
-/// A representation of a JSON Web Token header.
-=======
 /**
  A representation of a JSON Web Token header.
  https://tools.ietf.org/html/rfc7515#section-4.1
@@ -33,7 +30,6 @@
  let jwt = JWT(header: myHeader, claims: MyClaims(name: "Kitura"))
  ```
  */
->>>>>>> f246142a
 public struct Header: Codable {
     
     /// Type Header Parameter
@@ -97,21 +93,18 @@
         self.crit = crit
     }
     
-<<<<<<< HEAD
+    func encode() throws -> String  {
+        let data = try JSONEncoder().encode(self)
+        return data.base64urlEncodedString()
+    }
+    
     init?(jwt: String) {
         guard let data = Data(base64urlEncoded: jwt),
             let header = try? JSONDecoder().decode(Header.self, from: data)
-        else {
-            return nil
+            else {
+                return nil
         }
         self = header
-    }
-    
-    func encode() -> String? {
-        guard let data = try? JSONEncoder().encode(self) else {
-            return nil
-        }
-        return data.base64urlEncodedString()
     }
 }
 extension Header: Equatable {
@@ -130,10 +123,4 @@
             lhs.x5tS256 == rhs.x5tS256 &&
             lhs.x5u == rhs.x5u
     }
-=======
-    func encode() throws -> String  {
-        let data = try JSONEncoder().encode(self)
-        return data.base64urlEncodedString()
-    }
->>>>>>> f246142a
 }